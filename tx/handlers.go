--- conflicted
+++ resolved
@@ -451,14 +451,6 @@
 
 		db.Where("id = ?", wallet.ID).Find(&wllt)
 		if wllt != nil && wllt.ID != uuid.Nil {
-<<<<<<< HEAD
-=======
-			// FIXME-- parse HD path (fuck fix this mess....)
-			// hardenedChild, _ := wllt.DeriveHardened(nil, uint32(60), uint32(0))
-			// chain := uint32(0)
-			// derivedAccount, _ := hardenedChild.DeriveAddress(nil, uint32(0), &chain)
-			// execution.AccountAddress = &derivedAccount.Address
->>>>>>> 14e03acc
 
 			if wallet.Path != nil {
 				// we have a path, so ignore the code above, and generate the address deterministically
