--- conflicted
+++ resolved
@@ -709,21 +709,12 @@
 
 	chainID := network.ChainID
 	if chainID == nil {
-<<<<<<< HEAD
-		chnID, err := providecrypto.EVMGetChainID(network.ID.String(), network.RPCURL())
-		if err != nil {
-			common.Log.Warningf("Failed to obtain ChainID using RPC. Error: %s", err.Error())
-			return nil
-		}
-		_chainID := hexutil.EncodeBig(chnID)
-=======
 		chn, err := providecrypto.EVMGetChainID(network.ID.String(), network.RPCURL())
 		if err != nil {
 			common.Log.Debugf("Error getting chain id for %s network. Error: %s", network.ID.String(), err.Error())
 			return nil
 		}
 		_chainID := hexutil.EncodeBig(chn)
->>>>>>> 47c2274f
 		chainID = &_chainID
 	}
 	sd.stats = &provide.NetworkStatus{
