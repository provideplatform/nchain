--- conflicted
+++ resolved
@@ -122,11 +122,7 @@
 	docker-compose -f ./ops/docker-compose-integration.yml down
 	docker volume rm ops_provide-db
 	docker-compose -f ./ops/docker-compose-integration.yml up -d
-<<<<<<< HEAD
 	docker kill statsdaemon
 	docker kill nchain
 	docker kill nchain-consumer	
 
-=======
-	docker kill statsdaemon
->>>>>>> 2ef982d3
