--- conflicted
+++ resolved
@@ -797,8 +797,6 @@
 		return err
 	}
 	return apiClient.Upgrade()
-<<<<<<< HEAD
-=======
 }
 
 // TODO: move this elsewhere
@@ -860,5 +858,4 @@
 	}
 
 	return &name, nil
->>>>>>> ead2ae20
 }