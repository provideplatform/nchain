--- conflicted
+++ resolved
@@ -36,14 +36,6 @@
 const natsRemoveNodePeerTimeout = int64(time.Minute * 10)
 
 const natsTxFinalizeSubject = "nchain.tx.finalize"
-
-type Block struct {
-	providego.Model
-
-	NetworkID uuid.UUID `sql:"type:uuid" json:"network_id"`
-	Block     int       `json:"block"`
-	Hash      string    `json:"hash"` // FIXME: should be blockhash
-}
 
 type natsBlockFinalizedMsg struct {
 	NetworkID *string `json:"network_id"`
@@ -173,16 +165,6 @@
 						blockTimestamp := time.Unix(int64(blockFinalizedMsg.Timestamp/1000), 0)
 						finalizedAt := time.Now()
 
-<<<<<<< HEAD
-						// save the finalized block to the db
-						var minedBlock Block
-						minedBlock.NetworkID = network.ID
-						minedBlock.Block = int(blockFinalizedMsg.Block)
-						minedBlock.Hash = *blockFinalizedMsg.BlockHash
-						dbResult := db.Create(&minedBlock)
-						if dbResult.RowsAffected == 0 {
-							common.Log.Warningf("error saving block to db; error: %s", dbResult.Error.Error())
-=======
 						// upsert the finalized block to the db
 						var minedBlock Block
 						minedBlock.NetworkID = network.ID
@@ -193,7 +175,6 @@
 							if dbResult.RowsAffected < 1 {
 								common.Log.Debugf("error saving block to db. Error: %s", dbResult.Error)
 							}
->>>>>>> bf7c7573
 						}
 
 						if txs, txsOk := result["transactions"].([]interface{}); txsOk {
