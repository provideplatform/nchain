--- conflicted
+++ resolved
@@ -7,11 +7,7 @@
 	dbconf "github.com/kthomas/go-db-config"
 	uuid "github.com/kthomas/go.uuid"
 	"github.com/provideplatform/nchain/common"
-<<<<<<< HEAD
-	provide "github.com/provideservices/provide-go/api"
-=======
 	provide "github.com/provideplatform/provide-go/api"
->>>>>>> 3ff1c6a0
 )
 
 // Oracle instances are smart contracts whose terms are fulfilled by writing data from a configured feed onto the blockchain associated with its configured network
